--- conflicted
+++ resolved
@@ -27,7 +27,6 @@
 ENV_TAP_STATE_FILE = "TAP_STATE_FILE"
 
 
-<<<<<<< HEAD
 def get_plugin_settings_from_env(
     plugin_name: str, exclude_meta: bool = False
 ) -> Dict[str, Any]:
@@ -63,8 +62,8 @@
                 else:
                     conf_dict[setting_name] = v
     return conf_dict
-=======
-def print_version():
+
+  def print_version():
     """Print the tapdance version number."""
     try:
         from importlib import metadata
@@ -76,7 +75,6 @@
     except metadata.PackageNotFoundError:
         version = "[could not be detected]"
     print(f"tapdance version {version}")
->>>>>>> 6b16ac6c
 
 
 @logged(
