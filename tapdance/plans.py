"""tapdance.plans - Defines plan() function and discovery helper functions."""

import json
import os
from pathlib import Path
import re
from typing import Dict, List, Tuple, Optional, Union
import yaml

import uio
from logless import logged, get_logger
import runnow

# from tapdance.paths import ENV_TAP_STATE_FILE, ENV_TAP_CONFIG_DIR
from tapdance import docker, config

logging = get_logger("tapdance")

USE_2PART_RULES = True
SKIP_SENSELESS_VALIDATORS = (
    True
    # Ignore senseless schema validation rules, e.g. 'multipleOf', etc.
    # These only fail when our source is internally incoherent, which alone
    # is almost never sufficient cause for failing the data extraction.
)


def _is_valid_json(json_text: str):
    try:
        _ = json.loads(json_text)
    except ValueError:
        return False
    return True


@logged("running discovery on '{tap_name}'")
def _discover(
    tap_name: str,
    *,
    config_file: str,
    catalog_dir: str,
    dockerized: bool,
    tap_exe: str,
) -> None:
    catalog_file = f"{catalog_dir}/{tap_name}-catalog-raw.json".replace("\\", "/")
    uio.create_folder(catalog_dir)
    img = f"{docker.BASE_DOCKER_REPO}:{tap_exe}"
    if dockerized:
        cdw = os.getcwd().replace("\\", "/")
        config_file = os.path.relpath(config_file).replace("\\", "/")
        config_file = f"/home/local/{config_file}"
        _, _ = runnow.run(f"docker pull {img}")
        _, output_text = runnow.run(
            f"docker run --rm -it "
            f"-v {cdw}:/home/local "
            f"{img} --config {config_file} --discover",
            echo=False,
            capture_stderr=False,
        )
        if not _is_valid_json(output_text):
            raise RuntimeError(f"Could not parse json file from output:\n{output_text}")
        uio.create_text_file(catalog_file, output_text)
    else:
        runnow.run(f"{tap_exe} --config {config_file} --discover > {catalog_file}")


def _check_rules(
    catalog_file: str, rules_file: List[str]
) -> Tuple[Dict[str, Dict[str, bool]], List[str]]:
    """Evaluate rules against the contents of a catalog file.

    Parameters
    ----------
    catalog_file : str
        Path to a catalog file.
    rules_file : List[str]
        Path to a rules file.

    Returns
    -------
    Tuple[Dict[str, Dict[str, bool]], List[str]]
        - Dictionary of tables names to dictionary of column names having values of True
          (selected) or False (ignored)
        - List of excluded tables
    """
    select_rules = [
        line.split("#")[0].rstrip()
        for line in uio.get_text_file_contents(rules_file).splitlines()
        if line.split("#")[0].rstrip()
    ]
    matches: Dict[str, dict] = {}
    excluded_table_list = []
    for table_name, table_object in _get_catalog_tables_dict(catalog_file).items():
        table_match_text = f"{table_name}"
        if _table_match_check(table_match_text, select_rules):
            matches[table_name] = {}
            for col_object in _get_catalog_table_columns(table_object):
                col_name = col_object
                col_match_text = f"{table_name}.{col_name}"
                matches[table_name][col_name] = _col_match_check(
                    col_match_text, select_rules
                )
        else:
            excluded_table_list.append(table_name)
    return matches, excluded_table_list


def _validate_keys(table_object: dict, key_type: str):
    _ = _get_table_key_cols(key_type, table_object, warn_if_missing=True)


def _get_table_key_cols(key_type: str, table_object: dict, warn_if_missing: bool):
    result = []
    metadata_object = _get_stream_metadata_object(table_object)
    if key_type == "replication-key":
        if "valid-replication-keys" in metadata_object:
            result = metadata_object["valid-replication-keys"]
    elif key_type == "primary-key":
        if "table-key-properties" in metadata_object:
            result = metadata_object["table-key-properties"]
    else:
        raise ValueError("Expected key_type of 'primary-key' or 'replication-key'")
    if not result and warn_if_missing:
        table_name = table_object.get("stream", "(unknown stream)")
        logging.warning(f"Could not locate '{key_type}' for '{table_name}'.")
    return result


def _set_catalog_file_keys(table_object: dict, table_plan: dict):
    metadata = _get_stream_metadata_object(table_object)
    table_name = _get_stream_name(table_object)
    if table_plan.get("primary_key"):
        if table_plan.get("primary_key") != metadata.get("table-key-properties", []):
            logging.info(
                f"Overriding primary key columns for '{table_name}': "
                + str(table_plan["primary_key"])
                + f" (was "
                + (
                    str(metadata.get("table-key-properties"))
                    if metadata.get("table-key-properties")
                    else "blank"
                )
                + ")"
            )
            metadata["table-key-properties"] = table_plan["primary_key"]
    if table_plan.get("replication_key"):
        if table_plan.get("replication_key") != metadata.get("valid-replication-keys"):
            logging.info(
                f"Overriding replication key columns for '{table_name}': "
                + str(table_plan["replication_key"])
                + f" (was "
                + (
                    str(metadata.get("valid-replication-keys"))
                    if metadata.get("valid-replication-keys")
                    else "blank"
                )
                + ")"
            )
            metadata["valid-replication-keys"] = table_plan["replication_key"]


def _get_catalog_file_keys(
    key_type: str,
    matches: Dict[str, Dict[str, bool]],
    catalog_file: str,
    warn_if_missing: bool = False,
) -> Dict[str, List[str]]:
    """Return a dictionary of stream names to the list of keys of `key_type`.

    Parameters
    ----------
    key_type : str
        Either 'primary-key' or 'replication-key'
    matches : Dict[str, Dict[str, str]]
        Matches, used in filtering
    catalog_file : str
        Path to catalog file
    warn_if_missing : bool
        Path to catalog file

    Returns
    -------
    Dict[str, List[str]]
        Mapping of table names to each table's list of keys
    """
    result: Dict[str, List[str]] = {}
    for table_name, table_object in sorted(
        _get_catalog_tables_dict(catalog_file).items()
    ):
        if table_name not in matches.keys():
            continue
        result[table_name] = _get_table_key_cols(
            key_type, table_object, warn_if_missing=warn_if_missing
        )
    return result


def _get_rules_file_keys(
    key_type: str, matches: Dict[str, Dict[str, bool]], rules_file: str,
) -> Dict[str, List[str]]:
    result: Dict[str, List[str]] = {}
    if key_type not in ["primary-key", "replication-key"]:
        raise ValueError(
            f"Unexpected key type '{key_type}'. "
            "Expected: 'replication-key' or 'primary-key'"
        )
    # Check rules_file to fill `matches`
    plan_file_lines = uio.get_text_file_contents(rules_file).splitlines()
    key_overrides = [
        line.split("->")[0].rstrip()
        for line in plan_file_lines
        if "->" in line and line.split("->")[1].lstrip().rstrip() == key_type
    ]
    for key_spec in key_overrides:
        if len(key_spec.split(".")) != 2 or "*" in key_spec:
            raise ValueError(
                f"Expected '{key_type}' indicator with exact two-part key, separated "
                f"by '.'.  Found '{key_spec}'"
            )
        table_name, key_col_name = key_spec.split(".")
        if table_name not in matches:
            raise ValueError(f"Could not locate table '{table_name}' in selected list.")
        if key_col_name not in matches[table_name]:
            raise ValueError(f"Key column '{key_spec}' is not in column list.")
        elif not matches[table_name][key_col_name]:
            raise ValueError(f"Key column '{key_spec}' is not a selected column.")
        result[table_name] = [key_col_name]
    return result


def get_table_list(
    table_filter: Optional[Union[str, List[str]]],
    exclude_tables: Optional[Union[str, List[str]]],
    catalog_file: str,
) -> List[str]:
    if isinstance(table_filter, list):
        list_of_tables = table_filter
    elif table_filter is None or table_filter == "*":
        list_of_tables = sorted(_get_catalog_tables_dict(catalog_file).keys())
    elif table_filter[0] == "[":
        # Remove square brackets and split the result on commas
        list_of_tables = table_filter.replace("[", "").replace("]", "").split(",")
    else:
        list_of_tables = [table_filter]
    if exclude_tables:
        logging.info(f"Table(s) to exclude from sync: {', '.join(exclude_tables)}")
        list_of_tables = [t for t in list_of_tables if t not in exclude_tables]
    return list_of_tables


def plan(
    tap_name: str,
    *,
    dockerized: bool = None,
    rescan: bool = None,
    tap_exe: str = None,
    taps_dir: str = None,
    config_dir: str = None,
    config_file: str = None,
    replication_strategy: str = "INCREMENTAL",
) -> None:
    """Perform all actions necessary to prepare (plan) for a tap execution.

     1. Scan (discover) the source system metadata (if catalog missing or `rescan=True`)
     2. Apply filter rules from `rules_file` and create human-readable `plan.yml` file to
        describe planned inclusions/exclusions.
     3. Add primary-key and replication-key to the catalog.json file if specified in the
        rules file.
     4. Create a new `catalog-selected.json` file which applies the plan file and which
        can be used by the tap to run data extractions.

    Parameters:
    -----------
    tap_name : {str}
        The name of the tap without the 'tap-' prefix.
    dockerized : {bool}
        If specified, will override the default behavior for the local platform.
    tap_exe : {str}
        Specifies the tap executable, if different from `tap-{tap_name}`.
    rescan : {bool}
        True to force a rescan and replace existing metadata.
    taps_dir: {str}
        The directory containing the rules file.
        (Default=cwd)
    config_dir: {str}
        The default location of config, catalog and other potentially sensitive
        information. (Recommended to be excluded from source control.)
        (Default="${taps_dir}/.secrets")
    config_file : {str}
        The location of the JSON config file which contains config for the specified
        plugin. (Default=f"${config_dir}/${plugin_name}-config.json")
    replication_strategy : {str}
        One of "FULL_TABLE", "INCREMENTAL", or "LOG_BASED"; by default "INCREMENTAL"

    Raises
    ------
    ValueError
        Raised if an argument value is not within expected domain.
    FileExistsError
        Raised if files do not exist in default locations, or if paths provided do not
        point to valid files.
    """
<<<<<<< HEAD
    tap_env_conf = config.get_plugin_settings_from_env(f"tap-{tap_name}")
    config_file = tap_env_conf.get("CONFIG_FILE", config_file)
    tap_exe = tap_exe or tap_env_conf.get("EXE", f"tap-{tap_name}")
=======
    config.print_version()
>>>>>>> 6b16ac6c

    if replication_strategy not in ["FULL_TABLE", "INCREMENTAL", "LOG_BASED"]:
        raise ValueError(
            f"Replication strategy {replication_strategy} not supported. Expected: "
            "FULL_TABLE, INCREMENTAL, or LOG_BASED"
        )
    if (dockerized is None) and (uio.is_windows() or uio.is_mac()):
        dockerized = True
        logging.info(
            "The 'dockerized' argument is not set when running either Windows or OSX. "
            "Defaulting to dockerized=True..."
        )

    # Initialize paths
    taps_dir = config.get_taps_dir(taps_dir)
    config_required = True
    if (config_file is not None) and str(config_file).lower() == "false":
        config_file = None
        config_required = False
    config_file = config.get_config_file(
        f"tap-{tap_name}",
        taps_dir=taps_dir,
        config_dir=config_dir,
        config_file=config_file,
        required=config_required,
    )
    if not uio.file_exists(config_file):
        raise FileExistsError(config_file)
    catalog_dir = config.get_catalog_output_dir(tap_name, taps_dir)
    catalog_file = f"{catalog_dir}/{tap_name}-catalog-raw.json"
    selected_catalog_file = f"{catalog_dir}/{tap_name}-catalog-selected.json"
    plan_file = config.get_plan_file(tap_name, taps_dir, required=False)
    if (
        uio.file_exists(catalog_file)
        and uio.get_text_file_contents(catalog_file).strip() == ""
    ):
        logging.info(f"Cleaning up empty catalog file: {catalog_file}")
        uio.delete_file(catalog_file)

    if rescan or not uio.file_exists(catalog_file):
        # Run discover, if needed, to get catalog.json (raw)
        _discover(
            tap_name,
            config_file=config_file,
            catalog_dir=catalog_dir,
            dockerized=dockerized,
            tap_exe=tap_exe,
        )

    rules_file = config.get_rules_file(taps_dir, tap_name)
    matches, excluded_tables = _check_rules(
        catalog_file=catalog_file, rules_file=rules_file
    )
    primary_keys = _get_catalog_file_keys(
        "primary-key", matches=matches, catalog_file=catalog_file
    )
    primary_keys.update(
        _get_rules_file_keys("primary-key", matches=matches, rules_file=rules_file)
    )
    replication_keys = _get_catalog_file_keys(
        "replication-key", matches=matches, catalog_file=catalog_file,
    )
    replication_keys.update(
        _get_rules_file_keys("replication-key", matches=matches, rules_file=rules_file,)
    )
    file_text = _make_plan_file_text(
        matches, primary_keys, replication_keys, excluded_tables
    )
    uio.create_text_file(plan_file, file_text)
    _create_selected_catalog(
        tap_name,
        plan_file=plan_file,
        full_catalog_file=catalog_file,
        output_file=selected_catalog_file,
        replication_strategy=replication_strategy,
        skip_senseless_validators=SKIP_SENSELESS_VALIDATORS,
    )
    _validate_selected_catalog(tap_name, selected_catalog_file=selected_catalog_file)


def _make_plan_file_text(
    matches: Dict[str, Dict[str, bool]],
    primary_keys: Dict[str, List[str]],
    replication_keys: Dict[str, List[str]],
    excluded_tables_list: List[str],
) -> str:
    sorted_tables = sorted(matches.keys())

    file_text = ""
    file_text += "selected_tables:\n"
    for table in sorted_tables:
        primary_key_cols: List[str] = primary_keys[table]
        replication_key_cols: List[str] = replication_keys[table]
        included_cols = [
            col
            for col, selected in matches[table].items()
            if selected
            and col not in primary_key_cols
            and col not in replication_key_cols
        ]
        ignored_cols = [col for col, selected in matches[table].items() if not selected]
        file_text += f"{' ' * 2}{table}:\n"
        file_text += f"{' ' * 4}primary_key:\n"
        for col in primary_key_cols:
            file_text += f"{' ' * 6}- {col}\n"
        file_text += f"{' ' * 4}replication_key:\n"
        for col in replication_key_cols:
            file_text += f"{' ' * 6}- {col}\n"
        file_text += f"{' ' * 4}selected_columns:\n"
        for col in included_cols:
            file_text += f"{' ' * 6}- {col}\n"
        if ignored_cols:
            file_text += f"{' ' * 4}ignored_columns:\n"
            for col in ignored_cols:
                file_text += f"{' ' * 6}- {col}\n"
    if excluded_tables_list:
        file_text += "ignored_tables:\n"
        for table in sorted(excluded_tables_list):
            file_text += f"{' ' * 2}- {table}\n"
    return file_text


def _get_catalog_table_columns(table_object: dict) -> List[str]:
    return table_object["schema"]["properties"].keys()


def _get_catalog_tables_dict(catalog_file: str) -> dict:
    catalog_full = json.loads(Path(catalog_file).read_text())
    table_objects = {_get_stream_name(s): s for s in catalog_full["streams"]}
    return table_objects


def _get_stream_name(table_object: dict) -> dict:
    return table_object["stream"]


@logged(
    "selecting catalog metadata "
    "from '{tap_name}' source catalog file: {full_catalog_file}"
)
def _create_selected_catalog(
    tap_name: str,
    plan_file: str,
    full_catalog_file: str,
    output_file: str,
    replication_strategy: str,
    skip_senseless_validators: bool,
) -> None:
    taps_dir = config.get_taps_dir()
    catalog_dir = config.get_catalog_output_dir(tap_name, taps_dir)
    source_catalog_path = full_catalog_file or os.path.join(
        catalog_dir, "catalog-raw.json"
    )
    output_file = output_file or os.path.join(catalog_dir, "selected-catalog.json")
    catalog_full = json.loads(Path(source_catalog_path).read_text())
    plan_file = plan_file or config.get_plan_file(tap_name)
    plan = yaml.safe_load(uio.get_text_file_contents(plan_file))
    if ("selected_tables" not in plan) or (plan["selected_tables"] is None):
        raise ValueError(f"No selected tables found in plan file '{plan_file}'.")
    included_table_objects = []
    for tbl in sorted(catalog_full["streams"], key=lambda x: _get_stream_name(x)):
        stream_name = _get_stream_name(tbl)
        if stream_name in plan["selected_tables"].keys():
            _select_table(tbl, replication_strategy=replication_strategy)
            _set_catalog_file_keys(tbl, plan["selected_tables"][stream_name])
            for col_name in _get_catalog_table_columns(tbl):
                col_selected = (
                    col_name in plan["selected_tables"][stream_name]["selected_columns"]
                )
                _select_table_column(tbl, col_name, col_selected)
            if skip_senseless_validators:
                _remove_senseless_validators(tbl)
            included_table_objects.append(tbl)
    catalog_new = {"streams": included_table_objects}
    with open(output_file, "w") as f:
        json.dump(catalog_new, f, indent=2)


@logged(
    "validating selected catalog metadata "
    "from '{tap_name}' selected catalog file: {selected_catalog_file}"
)
def _validate_selected_catalog(tap_name: str, selected_catalog_file: str,) -> None:
    selected_catalog = json.loads(Path(selected_catalog_file).read_text())
    for tbl in sorted(selected_catalog["streams"], key=lambda x: _get_stream_name(x)):
        _validate_keys(tbl, key_type="primary-key")
    for tbl in sorted(selected_catalog["streams"], key=lambda x: _get_stream_name(x)):
        _validate_keys(tbl, key_type="replication-key")


def _select_table(tbl: dict, replication_strategy: str):
    stream_metadata = _get_stream_metadata_object(tbl)
    stream_metadata["selected"] = True
    if (
        "replication-method" not in stream_metadata
        and "forced-replication-method" not in stream_metadata
    ):
        replication_keys = stream_metadata.get("valid-replication-keys", [])
        if replication_strategy in ["LOG_BASED", "FULL_TABLE"]:
            replication_method = replication_strategy
            basis = f"{replication_strategy} strategy"
        elif replication_keys:
            replication_method = "INCREMENTAL"
            basis = (
                f"{replication_strategy} strategy and "
                f"{replication_keys} replication keys"
            )
        else:
            replication_method = "FULL_TABLE"
            basis = f"{replication_strategy} strategy and no valid replication keys"
        logging.debug(
            f"Defaulting to {replication_method} replication based on {basis} "
            f"for '{_get_stream_name(tbl)}'."
        )
        stream_metadata["replication-method"] = replication_method


def _remove_senseless_validators(tbl: dict) -> None:
    for col, props in tbl["schema"]["properties"].items():
        for senseless in [
            "multipleOf",
            "minimum",
            "maximum",
            "exclusiveMinimum",
            "exclusiveMaximum",
            "maxLength",
        ]:
            if senseless in props:
                props.pop(senseless)


def _select_table_column(tbl: dict, col_name: str, selected: bool) -> None:
    for metadata in tbl["metadata"]:
        if (
            len(metadata["breadcrumb"]) >= 2
            and metadata["breadcrumb"][0] == "properties"
            and metadata["breadcrumb"][1] == col_name
        ):
            metadata["metadata"]["selected"] = selected
            return
    tbl["metadata"].append(
        {"breadcrumb": ["properties", col_name], "metadata": {"selected": selected}}
    )


def _get_stream_metadata_object(stream_object: dict):
    for metadata in stream_object["metadata"]:
        if len(metadata["breadcrumb"]) == 0:
            return metadata["metadata"]
    return None


@logged(
    "selecting '{table_name}' catalog metadata "
    "from '{tap_name}' source catalog file: {full_catalog_file}"
)
def _create_single_table_catalog(
    tap_name: str,
    table_name: str,
    full_catalog_file: str = None,
    output_file: str = None,
) -> None:
    taps_dir = config.get_taps_dir()
    catalog_dir = config.get_catalog_output_dir(tap_name, taps_dir)
    source_catalog_path = full_catalog_file or os.path.join(
        catalog_dir, "catalog-selected.json"
    )
    output_file = output_file or os.path.join(catalog_dir, f"{table_name}-catalog.json")
    included_table_objects = []
    catalog_full = json.loads(Path(source_catalog_path).read_text())
    for tbl in catalog_full["streams"]:
        stream_name = _get_stream_name(tbl)
        if stream_name == table_name:
            _get_stream_metadata_object(tbl)["selected"] = True
            included_table_objects.append(tbl)
    catalog_new = {"streams": included_table_objects}
    with open(output_file, "w") as f:
        json.dump(catalog_new, f, indent=2)


def _table_match_check(match_text: str, select_rules: list) -> bool:
    selected = False
    for rule in select_rules:
        result = _check_table_rule(match_text, rule)
        if result is True:
            selected = True
        elif result is False:
            selected = False
    return selected


def _col_match_check(match_text: str, select_rules: list) -> bool:
    selected = False
    for rule in select_rules:
        result = _check_column_rule(match_text, rule)
        if result is True:
            selected = True
        elif result is False:
            selected = False
    return selected


def _is_match(value: str, pattern: str) -> Optional[bool]:
    if not pattern:
        return None
    if value.lower() == pattern.lower():
        return True
    if pattern == "*":
        return True
    re_pattern = None
    if "/" in pattern:
        if pattern[0] == "/" and pattern[-1] == "/":
            re_pattern = pattern[1:-1]
            re_pattern = f"\\b{re_pattern}\\b"
            # logging.info(f"Found regex pattern: {pattern}")
    elif "*" in pattern:
        # logging.info(f"Found wildcard pattern: {pattern}")
        re_pattern = pattern.replace("*", ".*")
    if re_pattern:
        # logging.info(f"Checking regex pattern: {re_pattern}")
        result = re.search(re_pattern.lower(), value.lower())
        if result:
            # logging.info(f"Matched regex pattern '{re_pattern}' on '{value}'")
            return True
    return False


def _check_column_rule(match_text: str, rule_text: str) -> Optional[bool]:
    """Check rule. Returns True to include, False to exclude, or None if not a match."""
    if rule_text[0] == "!":
        match_result = False  # Exclude if matched
        rule_text = rule_text[1:]
    else:
        match_result = True  # Include if matched
    table_match = rule_text.split(".")[0]
    column_match = ".".join(rule_text.split(".")[1:])
    if not _is_match(match_text.split(".")[0], table_match):
        # Non-matching table part; skip!
        return None
    if not _is_match(match_text.split(".")[1], column_match):
        # Non-matching column part; skip!
        return None
    return match_result


def _check_table_rule(match_text: str, rule_text: str) -> Optional[bool]:
    """Check rule. Returns True to include, False to exclude, or None if not a match."""
    if rule_text[0] == "!":
        match_result = False  # Exclude if matched
        rule_text = rule_text[1:]
    else:
        match_result = True  # Include if matched
    if USE_2PART_RULES:
        if match_result is True and rule_text[-2:] == ".*":
            # Ignore the "all columns" spec for table selection
            rule_text = rule_text[:-2]
        if rule_text[:2] == "*.":
            # Global column rules do not apply to tables
            return None
    else:
        rule_text = rule_text.replace("**.", "*.*.")
        if "*.*." in rule_text:
            # Global column rules do not apply to tables
            return None
    if len(rule_text.split(".")) > 1:
        # Column rules do not affect table inclusion
        return None
    if USE_2PART_RULES:
        table_name = match_text.split(".")[0]
        table_rule = rule_text.split(".")[0]
    else:  # Using 3-part rules, including tap name as first part
        tap_name = match_text.split(".")[0]
        tap_rule = rule_text.split(".")[0]
        table_name = ".".join(match_text.split(".")[1:])
        table_rule = ".".join(rule_text.split(".")[1:])
        if not _is_match(tap_name, tap_rule):
            return None
    if not _is_match(table_name, table_rule):
        return None
    # Table '{match_text}' matched table filter '{table_rule}' in '{rule_text}'"
    return match_result<|MERGE_RESOLUTION|>--- conflicted
+++ resolved
@@ -300,13 +300,11 @@
         Raised if files do not exist in default locations, or if paths provided do not
         point to valid files.
     """
-<<<<<<< HEAD
+    config.print_version()
+
     tap_env_conf = config.get_plugin_settings_from_env(f"tap-{tap_name}")
     config_file = tap_env_conf.get("CONFIG_FILE", config_file)
     tap_exe = tap_exe or tap_env_conf.get("EXE", f"tap-{tap_name}")
-=======
-    config.print_version()
->>>>>>> 6b16ac6c
 
     if replication_strategy not in ["FULL_TABLE", "INCREMENTAL", "LOG_BASED"]:
         raise ValueError(
